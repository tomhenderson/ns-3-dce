#define _LARGEFILE64_SOURCE 1
#include "dce-manager.h"
#include "process.h"
#include "utils.h"
#include "unix-fd.h"
#include "unix-file-fd.h"
#include "socket-fd-factory.h"
#include "waiter.h"
#include "dce-fcntl.h"
#include "dce-unistd.h"
#include "dce-poll.h"
#include "dce-stdio.h"
#include "sys/dce-socket.h"
#include "sys/dce-ioctl.h"
#include "sys/dce-stat.h"
#include "sys/dce-mman.h"
#include "sys/dce-select.h"
#include "ns3/log.h"
#include "ns3/event-id.h"
#include "ns3/simulator.h"
#include "ns3/nstime.h"
#include <fcntl.h>
#include <errno.h>
#include <linux/netlink.h>
#include <linux/rtnetlink.h>
#include <sys/mman.h>
#include <sys/types.h>
#include "ns3/node.h"
#include "local-socket-fd-factory.h"
#include "ns3-socket-fd-factory.h"
#include "file-usage.h"
#include "dce-stdlib.h"
#include "pipe-fd.h"

NS_LOG_COMPONENT_DEFINE ("SimuFd");


#ifdef _K_SS_MAXSIZE
#define SOCK_MAX_ADDRESS_SIZE _K_SS_MAXSIZE
#else
#define SOCK_MAX_ADDRESS_SIZE 128
#endif

#define DEFINE_FORWARDER_PATH(name, pathname, ...)                      \
  {                                                                     \
    Thread *current = Current ();                                       \
    NS_LOG_FUNCTION (Current () << UtilsGetNodeId () << pathname);      \
    NS_ASSERT (Current () != 0);                                                \
                                                                        \
    if (std::string (pathname) == std::string (""))                      \
      {                                                                 \
        current->err = ENOENT;                                          \
        return -1;                                                      \
      }                                                                 \
    std::string fullpath = UtilsGetRealFilePath (pathname);     \
    int status = ::name (fullpath.c_str (), ## __VA_ARGS__);             \
    if (status == -1)                                                   \
      {                                                                 \
        current->err = errno;                                           \
        return -1;                                                      \
      }                                                                 \
    return status;                                                      \
  }


using namespace ns3;
int dce_open64 (const char *path, int flags, ...)
{
  va_list vl;
  va_start (vl, flags);
  // hope this trick actually works...
  int status = dce_open (path, flags, vl);
  va_end (vl);

  return status;
}

int dce_open (const char *path, int flags, ...)
{
  va_list vl;
  va_start (vl, flags);

  mode_t mode = 0;
  if (flags & O_CREAT)
    {
      mode = va_arg (vl, mode_t);
    }
  va_end (vl);  
  Thread *current = Current ();
  NS_LOG_FUNCTION (current << UtilsGetNodeId () << path << flags);
  NS_ASSERT (current != 0);

  if (std::string (path) == "")
    {
      current->err = ENOENT;
      return -1;
    }

  int fd = UtilsAllocateFd ();
  if (fd == -1)
    {
      current->err = EMFILE;
      return -1;
    }
  UnixFd *unixFd = 0;

  if ( ( std::string (path) == "/dev/random" ) || ( std::string (path) == "/dev/urandom" )
       || ( std::string (path) == "/dev/srandom" ) )
    {
      unixFd = new UnixRandomFd (path);
    }
  else
    {
      std::string fullpath = UtilsGetRealFilePath (path);

      int realFd = ::open (fullpath.c_str (), flags, mode);
      if (realFd == -1)
        {
          current->err = errno;
          return -1;
        }

      if ( ( ( 2 == fd) || ( 1 == fd ) ) && ( Current ()->process->minimizeFiles ) )
        {
          unixFd = new UnixFileFdLight (fullpath);
          close (realFd);
        }
      else
        {
          unixFd = new UnixFileFd (realFd);
        }
    }
  unixFd->IncFdCount ();
  current->process->openFiles[fd] = new FileUsage (fd, unixFd);
  return fd;
}

int dce_creat (const char *path, mode_t mode)
{
  return dce_open (path, O_CREAT|O_WRONLY|O_TRUNC, mode);
}

int dce_unlink_real (const char *pathname)
{
  DEFINE_FORWARDER_PATH (unlink, pathname);
}

void unlink_notify (std::string fullpath)
{
  NS_LOG_FUNCTION ( "UNLINK FULL PATH " << fullpath );

  Ptr<SocketFdFactory> factory = Current ()->process->manager->GetObject<LocalSocketFdFactory> ();

  if ( 0 != factory )
    {
      factory->UnlinkNotify (fullpath);
    }
  factory = Current ()->process->manager->GetObject<SocketFdFactory> ();
  if ( 0 != factory )
    {
      factory->UnlinkNotify (fullpath);
    }
}

int dce_unlink (const char *pathname)
{
  NS_LOG_FUNCTION ( pathname );
  int ret = dce_unlink_real (pathname);

  if (0 == ret)
    {
      std::string fullpath = UtilsGetRealFilePath (pathname);

      unlink_notify (fullpath);
    }

  return ret;
}
int dce_mkdir (const char *pathname, mode_t mode)
{
  mode_t m =  (mode & ~(Current ()->process->uMask ));
  DEFINE_FORWARDER_PATH (mkdir, pathname, m );
}
int dce_rmdir (const char *pathname)
{
  DEFINE_FORWARDER_PATH (rmdir, pathname);
}
int dce_close (int fd)
{
  int retval = 0;
  NS_LOG_FUNCTION (Current () << UtilsGetNodeId () << fd);
  NS_ASSERT (Current () != 0);
  Thread *current = Current ();
  std::map<int,FileUsage *>::iterator it =  current->process->openFiles.find (fd);

  if ( it == current->process->openFiles.end ())
    {
      current->err = EBADF;
      return -1;
    }

  FileUsage *fu = current->process->openFiles[fd];

  if ( fu->GetFile () && (1 == fu->GetFile ()->GetFdCount () )  )
    {
      // If only one process point to file we can really close it
      // else we be closed while the last process close it
      retval = fu->GetFile ()->Close ();
    }
  if ( fu->CanForget () )
    {
      // If no thread of this process is using it we can free the corresponding fd entry
      // else we be freed by last thread renoncing of using it
      current->process->openFiles.erase (fd);
      delete fu;
      fu = 0;
    }

  return retval;
}

int dce_isatty (int fd)
{
  Thread *current = Current ();
  NS_LOG_FUNCTION (current << UtilsGetNodeId () << fd);
  NS_ASSERT (current != 0);

  OPENED_FD_METHOD(int, Isatty () );
}
char* dce_ttyname (int fd)
{
  Thread *current = Current ();
  NS_LOG_FUNCTION (current << UtilsGetNodeId () << fd);
  NS_ASSERT (current != 0);

  OPENED_FD_METHOD(char*, Ttyname () );
}
ssize_t dce_send (int fd, const void *buf, size_t len, int flags)
{
  NS_LOG_FUNCTION (fd << buf << len << flags);
  return dce_sendto (fd, buf, len, flags, 0, 0);
}
ssize_t dce_sendto (int fd, const void *buf, size_t len, int flags,
                    const struct sockaddr *to, socklen_t tolen)
{
  NS_LOG_FUNCTION (Current () << fd << buf << len << flags << to << tolen);
  NS_ASSERT (Current () != 0);
  struct msghdr msg;
  struct iovec iov;
  msg.msg_control = 0;
  msg.msg_controllen = 0;
  msg.msg_iovlen = 1;
  msg.msg_iov = &iov;
  iov.iov_len = len;
  iov.iov_base = (void *)buf;
  msg.msg_name = (void *)to;
  msg.msg_namelen = tolen;
  ssize_t retval = dce_sendmsg (fd, &msg, flags);
  return retval;
}

ssize_t dce_sendmsg (int fd, const struct msghdr *msg, int flags)
{
  Thread *current = Current ();
  NS_LOG_FUNCTION (current << UtilsGetNodeId () << fd << msg << flags);
  NS_ASSERT (current != 0);

  OPENED_FD_METHOD (ssize_t, Sendmsg  (msg, flags) )
}

int dce_ioctl (int fd, long unsigned int request, ...)
{
  va_list vl;
  va_start (vl, request);
  char *argp = va_arg (vl, char*);
  va_end (vl);

  Thread *current = Current ();
  NS_LOG_FUNCTION (current << UtilsGetNodeId () << fd << request << argp);
  NS_ASSERT (current != 0);

  OPENED_FD_METHOD (int, Ioctl (request, argp))
}
ssize_t dce_write (int fd, const void *buf, size_t count)
{
  NS_LOG_FUNCTION (Current () << UtilsGetNodeId () << fd << buf << count);
  Thread *current = Current ();
  NS_ASSERT (current != 0);

  OPENED_FD_METHOD (int, Write (buf, count) )
}

ssize_t dce_writev (int fd, const struct iovec *iov, int iovcnt)
{
  Thread *current = Current ();
  NS_LOG_FUNCTION (current << UtilsGetNodeId () << fd << iov << iovcnt);
  NS_ASSERT (current != 0);

  if ( !CheckFdExists ( current->process, fd, true ))
    {
      NS_LOG_DEBUG ("write error");
      current->err = EBADF;
      return -1;
    }

  size_t count = 0;
  for (int i = 0; i < iovcnt; ++i)
    count += iov[i].iov_len;

  if (count == 0) 
    {
      current->err = EINVAL;
      return -1;
    }

  char buf[count], *bufp = buf;
  for (int i = 0; i < iovcnt; ++i)
    {
      memcpy (bufp, iov[i].iov_base, iov[i].iov_len);
      bufp += iov[i].iov_len;
    }

  UnixFd *unixFd = current->process->openFiles[fd]->GetFileInc ();
  int retval = unixFd->Write (buf, count);
  FdDecUsage (fd);

  return retval;
}

ssize_t dce_read (int fd, void *buf, size_t count)
{
  Thread *current = Current ();
  NS_LOG_FUNCTION (current << UtilsGetNodeId () << fd << buf << count);
  NS_ASSERT (current != 0);

  OPENED_FD_METHOD (int, Read (buf, count) )
}
int dce_socket (int domain, int type, int protocol)
{
  Thread *current = Current ();
  DceManager *manager = current->process->manager;
  NS_LOG_FUNCTION (current << UtilsGetNodeId () << domain << type << protocol);
  NS_ASSERT (current != 0);
  NS_ASSERT (manager != 0);

  Ptr<SocketFdFactory>  factory = 0;

  if (domain != AF_UNIX)
    {
      factory = manager->GetObject<SocketFdFactory> ();
    }
  else
    {
      if ( type != SOCK_DGRAM && type != SOCK_STREAM )
        {
          current->err = EINVAL;
          return -1;
        }
      factory = manager->GetObject<LocalSocketFdFactory> ();
    }
  UnixFd *socket = factory->CreateSocket (domain, type, protocol);
  if (!socket)
    {

      current->err = EINVAL;
      return -1;
    }

  int fd = UtilsAllocateFd ();
  if (fd == -1)
    {
      current->err = EMFILE;
      return -1;
    }
<<<<<<< HEAD
=======

  UnixFd *socket = factory->CreateSocket (domain, type, protocol);
  if (!socket)
    return -1;
>>>>>>> 0b7be9b5
  socket->IncFdCount ();
  current->process->openFiles[fd] = new FileUsage (fd, socket);

  return fd;
}
int dce_socketpair (int domain, int type, int protocol, int sv[2])
{
  sv[0] = dce_socket (domain, type, protocol);
  if (sv[0] < 0)
    {
      return -1;
    }

  sv[1] = dce_socket (domain, type, protocol);
  if (sv[1] < 0)
    {
      return -1;
    }

  return 0;
}

int dce_bind (int fd, const struct sockaddr *my_addr, socklen_t addrlen)
{
  Thread *current = Current ();
  NS_LOG_FUNCTION (current << UtilsGetNodeId () << fd << my_addr << addrlen);
  NS_ASSERT (current != 0);

  OPENED_FD_METHOD (int, Bind (my_addr, addrlen) )
}
int dce_connect (int fd, const struct sockaddr *my_addr, socklen_t addrlen)
{
  Thread *current = Current ();
  NS_LOG_FUNCTION (current << UtilsGetNodeId () << fd << my_addr << addrlen);
  NS_ASSERT (current != 0);

  OPENED_FD_METHOD (int, Connect (my_addr, addrlen) )
}
int dce_listen (int fd, int backlog)
{
  Thread *current = Current ();
  NS_LOG_FUNCTION (current << UtilsGetNodeId () << fd << backlog);
  NS_ASSERT (current != 0);

  OPENED_FD_METHOD (int, Listen (backlog) )
}
int dce_accept (int fd, struct sockaddr *addr, socklen_t *addrlen)
{
  Thread *current = Current ();
  NS_LOG_FUNCTION (current << UtilsGetNodeId () << fd << addr << addrlen);
  NS_ASSERT (current != 0);

  OPENED_FD_METHOD (int, Accept (addr, addrlen) )
}
int dce_shutdown (int fd, int how)
{
  Thread *current = Current ();
  NS_LOG_FUNCTION (current << UtilsGetNodeId () << fd << how);
  NS_ASSERT (current != 0);

  OPENED_FD_METHOD (int, Shutdown (how) )
}
ssize_t dce_recv (int fd, void *buf, size_t count, int flags)
{
  NS_LOG_FUNCTION (fd << buf << count << flags);
  return dce_recvfrom (fd, buf, count, flags, 0, 0);
}
ssize_t dce_recvfrom (int fd, void *buf, size_t len, int flags,
                      struct sockaddr *from, socklen_t *fromlen)
{
  NS_LOG_FUNCTION (fd << buf << len << flags << from << fromlen);
  uint8_t address[SOCK_MAX_ADDRESS_SIZE];
  struct msghdr msg;
  struct iovec iov;
  msg.msg_control = 0;
  msg.msg_controllen = 0;
  msg.msg_iovlen = 1;
  msg.msg_iov = &iov;
  iov.iov_len = len;
  iov.iov_base = buf;
  msg.msg_name = address;
  msg.msg_namelen = SOCK_MAX_ADDRESS_SIZE;
  ssize_t retval = dce_recvmsg (fd, &msg, flags);
  if (retval != -1 && from != 0)
    {
      if (*fromlen < msg.msg_namelen)
        {
          Thread *current = Current ();
          current->err = EINVAL;
          return -1;
        }
      else
        {
          *fromlen = msg.msg_namelen;
          memcpy (from, msg.msg_name, msg.msg_namelen);
        }
    }
  return retval;
}
ssize_t dce_recvmsg (int fd, struct msghdr *msg, int flags)
{
  Thread *current = Current ();
  NS_LOG_FUNCTION (current << UtilsGetNodeId () << fd << msg << flags);
  NS_ASSERT (current != 0);

  OPENED_FD_METHOD (ssize_t, Recvmsg (msg, flags) )
}
int dce_setsockopt (int fd, int level, int optname,
                    const void *optval, socklen_t optlen)
{
  Thread *current = Current ();
  NS_LOG_FUNCTION (current << UtilsGetNodeId () << fd << level << optname << optval << optlen);
  NS_ASSERT (current != 0);

  OPENED_FD_METHOD (int, Setsockopt (level, optname, optval, optlen) )
}
int dce_getsockopt (int fd, int level, int optname,
                    void *optval, socklen_t *optlen)
{
  Thread *current = Current ();
  NS_LOG_FUNCTION (current << UtilsGetNodeId () << fd << level << optname << optval << optlen);
  NS_ASSERT (current != 0);

  OPENED_FD_METHOD (int, Getsockopt (level, optname, optval, optlen) )
}
int dce_getsockname (int fd, struct sockaddr *name, socklen_t *namelen)
{
  Thread *current = Current ();
  NS_LOG_FUNCTION (current << UtilsGetNodeId () << name << namelen);
  NS_ASSERT (current != 0);

  OPENED_FD_METHOD (int, Getsockname (name, namelen))
}
int dce_getpeername (int fd, struct sockaddr *name, socklen_t *namelen)
{
  Thread *current = Current ();
  NS_LOG_FUNCTION (current << UtilsGetNodeId () << name << namelen);
  NS_ASSERT (current != 0);

  OPENED_FD_METHOD (int, Getpeername (name, namelen))
}
int dce_dup (int oldfd)
{
  Thread *current = Current ();
  NS_LOG_FUNCTION (current << UtilsGetNodeId () << oldfd);
  NS_ASSERT (current != 0);

  if ( ! CheckFdExists (current->process, oldfd, true ))
    {
      current->err = EBADF;
      return -1;
    }
  int fd = UtilsAllocateFd ();
  if (fd == -1)
    {
      current->err = EMFILE;
      return -1;
    }

  UnixFd *unixFd = current->process->openFiles[oldfd]->GetFile ();
  unixFd->IncFdCount ();
  unixFd->Ref ();
  current->process->openFiles[fd] = new FileUsage (fd, unixFd);

  return fd;
}
int dce_dup2 (int oldfd, int newfd)
{
  Thread *current = Current ();
  NS_LOG_FUNCTION (current << UtilsGetNodeId () << oldfd << newfd);
  NS_ASSERT (current != 0);
  if (! CheckFdExists (current->process, oldfd, true ) || (newfd > MAX_FDS))
    {
      current->err = EBADF;
      return -1;
    }

  if (oldfd == newfd)
    {
      return newfd;
    }
  if (CheckFdExists (current->process, newfd, true ))
    {
      if (dce_close (newfd))
        {
          current->err = EBADF;
          return -1;
        }
    }
  if (CheckFdExists (current->process, newfd, false))
    {
      current->err = EBADF;
      return -1;
    }

  UnixFd *unixFd = current->process->openFiles[oldfd]->GetFile ();
  unixFd->IncFdCount ();
  unixFd->Ref ();
  current->process->openFiles[newfd] = new FileUsage (newfd, unixFd);

  return newfd;
}
void *dce_mmap (void *addr, size_t length, int prot, int flags,
		int fd, off_t offset)
{
  return dce_mmap64 (addr, length, prot, flags, fd, offset);
}

void *dce_mmap64 (void *start, size_t length, int prot, int flags,
                  int fd, off64_t offset)
{
  Thread *current = Current ();
  NS_LOG_FUNCTION (current << UtilsGetNodeId () << start << length << prot << flags << fd << offset);
  NS_ASSERT (current != 0);

  OPENED_FD_METHOD_ERR( MAP_FAILED, void *, Mmap (start, length, prot, flags, offset) )
}
int dce_munmap (void *start, size_t length)
{
  Thread *current = Current ();
  NS_LOG_FUNCTION (current << UtilsGetNodeId () << start << length);
  NS_ASSERT (current != 0);
  int retval = ::munmap (start, length);
  if (retval == -1)
    {
      current->err = errno;
      return -1;
    }
  return 0;
}
off_t dce_lseek (int fildes, off_t offset, int whence)
{
  NS_LOG_FUNCTION (Current () << UtilsGetNodeId () << fildes << offset << whence);
  return dce_lseek64 (fildes, offset, whence);
}
off64_t dce_lseek64 (int fd, off64_t offset, int whence)
{
  Thread *current = Current ();
  NS_LOG_FUNCTION (current << UtilsGetNodeId () << fd << offset << whence);
  NS_ASSERT (current != 0);

  OPENED_FD_METHOD (int, Lseek (offset, whence) )
}
int dce_fcntl(int fd, int cmd, ... /*unsigned long arg*/)
{
  va_list vl;
  va_start (vl, cmd);
  unsigned long arg = va_arg (vl, unsigned long);
  va_end (vl);

  NS_LOG_FUNCTION (Current () << UtilsGetNodeId () << fd << cmd << arg);
  NS_ASSERT (Current () != 0);
  Thread *current = Current ();
  // XXX: we should handle specially some fcntl commands.
  // For example, FD_DUP, etc.

  switch (cmd)
  {
    case F_DUPFD:
      {
        return dce_dup (fd);
      }
  }


  OPENED_FD_METHOD (int, Fcntl (cmd, arg) )
}

int dce_truncate (const char *path, off_t length)
{
  Thread *current = Current ();
  NS_ASSERT (current != 0);
  NS_LOG_FUNCTION (current << UtilsGetNodeId () << path << length);

  int fd = dce_open (path, O_WRONLY, 0);
  if (fd == -1)
	{
	  current->err = errno;
	  return -1;
	}

  return dce_ftruncate (fd, length);
}

int dce_ftruncate (int fd, off_t length)
{
  Thread *current = Current ();
  NS_ASSERT (current != 0);
  NS_LOG_FUNCTION (current << UtilsGetNodeId () << fd << length);
  /*
  int index = UtilsSearchOpenFd (fildes);
  if (index == -1)
    {
      current->err = EBADF;
      return -1;
    }
  UnixFd *unixFd = current->process->openFiles[index].second;
  int retval = unixFd->Ftruncate (length);
  return retval;
  */ 
  OPENED_FD_METHOD (int, Ftruncate (length) )  
}
int dce_ftruncate64 (int fd, off_t length)
{
  Thread *current = Current ();
  NS_ASSERT (current != 0);
  NS_LOG_FUNCTION (current << UtilsGetNodeId () << fd << length);
  return dce_ftruncate (fd, length);
}

int dce_pipe(int pipefd[2])
{
  Thread *current = Current ();
  NS_ASSERT (current != 0);
  NS_LOG_FUNCTION (current << UtilsGetNodeId () );

  if (0 == pipefd)
    {
      current->err = EFAULT;
      return -1;
    }
  int fdRead =  UtilsAllocateFd ();
  if (fdRead == -1)
    {
      current->err = EMFILE;
      return -1;
    }
  PipeFd *reader = new PipeFd ();

  if (!reader)
    {
      current->err = EMFILE;
      return -1;
    }
  current->process->openFiles[fdRead] = new FileUsage (fdRead, reader);

  int fdWrite =  UtilsAllocateFd ();
  if (fdWrite == -1)
    {
      delete current->process->openFiles[fdRead];
      current->process->openFiles.erase (fdRead);
      delete reader;
      current->err = EMFILE;
      return -1;
    }

  PipeFd *writer = new PipeFd (reader);

  if (!writer)
    {
      delete current->process->openFiles[fdRead];
      current->process->openFiles.erase (fdRead);
      delete reader;
      current->err = EMFILE;
      return -1;
    }
  current->process->openFiles[fdWrite] = new FileUsage (fdWrite, writer);

//  writer->m_peer = reader;
  reader->IncFdCount();
  writer->IncFdCount();

  pipefd [0] = fdRead;
  pipefd [1] = fdWrite;

  return 0;
}
ssize_t dce_pread(int fd, void *buf, size_t count, off_t offset)
{
  Thread *current = Current ();
  NS_ASSERT (current != 0);
  NS_LOG_FUNCTION (current << UtilsGetNodeId () );

  off_t currentOffset = dce_lseek (fd, 0, SEEK_CUR);
  if ( -1 == currentOffset )
    {
      return (ssize_t) -1;
    }
  off_t res = dce_lseek (fd, offset, SEEK_SET);
  if (res != offset)
    {
      current->err = EINVAL;
      return (ssize_t) -1;
    }
  ssize_t ret = dce_read (fd, buf, count);
  if ( -1 == ret )
    {
      return ret;
    }
  // Return to original offset.
  res = dce_lseek (fd, currentOffset, SEEK_SET);
  if ( res != currentOffset )
    {
      return (ssize_t) -1;
    }
  return ret;
}
ssize_t dce_pwrite(int fd, const void *buf, size_t count, off_t offset)
{
  Thread *current = Current ();
  NS_ASSERT (current != 0);
  NS_LOG_FUNCTION (current << UtilsGetNodeId () );

  off_t currentOffset = dce_lseek (fd, 0, SEEK_CUR);
  if ( -1 == currentOffset )
    {
      return (ssize_t) -1;
    }
  off_t res = dce_lseek (fd, offset, SEEK_SET);
  if (res != offset)
    {
      current->err = EINVAL;
      return (ssize_t) -1;
    }
  ssize_t ret = dce_write (fd, buf, count);
  if ( -1 == ret )
    {
      return ret;
    }
  // Return to original offset.
  res = dce_lseek (fd, currentOffset, SEEK_SET);
  if ( res != currentOffset )
    {
      return (ssize_t) -1;
    }
  return ret;
}<|MERGE_RESOLUTION|>--- conflicted
+++ resolved
@@ -372,13 +372,8 @@
       current->err = EMFILE;
       return -1;
     }
-<<<<<<< HEAD
-=======
-
-  UnixFd *socket = factory->CreateSocket (domain, type, protocol);
   if (!socket)
     return -1;
->>>>>>> 0b7be9b5
   socket->IncFdCount ();
   current->process->openFiles[fd] = new FileUsage (fd, socket);
 
